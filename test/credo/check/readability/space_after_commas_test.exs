--- conflicted
+++ resolved
@@ -142,21 +142,13 @@
     '''
     |> to_source_file
     |> run_check(@described_check)
-<<<<<<< HEAD
-    |> assert_issues(fn issues ->
-      assert 4 == Enum.count(issues)
-      assert [16, 18, 26, 30] == Enum.map(issues, & &1.column)
-      assert [",2", ",\"", ",'", ",5"] == Enum.map(issues, & &1.trigger)
-    end)
-=======
     |> assert_issues(4)
     |> assert_issues_match([
       %{column: 16, trigger: ",2"},
       %{column: 18, trigger: ",\""},
-      %{column: 26, trigger: ",4"},
-      %{column: 28, trigger: ",5"}
+      %{column: 26, trigger: ",'"},
+      %{column: 30, trigger: ",5"}
     ])
->>>>>>> 959a00b8
   end
 
   test "it requires spaces after commas preceded by the `?,`" do
