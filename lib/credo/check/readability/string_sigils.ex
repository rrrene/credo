--- conflicted
+++ resolved
@@ -41,78 +41,22 @@
   def run(%SourceFile{} = source_file, params) do
     ctx = Context.build(source_file, params, __MODULE__)
 
-<<<<<<< HEAD
-=======
-    case remove_heredocs_and_convert_to_ast(source_file) do
-      {:ok, ast} ->
-        result = Credo.Code.prewalk(ast, &walk/2, ctx)
-        result.issues
+    source_file
+    |> Credo.Code.Token.reduce(&collect/4, ctx)
+    |> then(& &1.issues)
+    |> Enum.reverse()
+  end
 
-      {:error, errors} ->
-        IO.warn("Unexpected error while parsing #{source_file.filename}: #{inspect(errors)}")
-        []
+  defp collect({{:string, _}, {line_no, _, _, _}, [value], _}, _, _, ctx)
+       when is_binary(value) do
+    if too_many_quotes?(value, ctx.params.maximum_allowed_quotes) do
+      put_issue(ctx, issue_for(ctx, line_no, value))
+    else
+      ctx
     end
   end
 
-  defp remove_heredocs_and_convert_to_ast(source_file) do
->>>>>>> 959a00b8
-    source_file
-    |> Credo.Code.Token.reduce(&collect(&1, &2, &3, &4, issue_meta, maximum_allowed_quotes))
-    |> Enum.reverse()
-  end
-
-<<<<<<< HEAD
-  defp collect({{:string, _}, {line_no, _, _, _}, [value], _}, _, _, acc, issue_meta, maximum_allowed_quotes)
-       when is_binary(value) do
-    if too_many_quotes?(value, maximum_allowed_quotes) do
-      [issue_for(issue_meta, line_no, value, maximum_allowed_quotes) | acc]
-    else
-      acc
-    end
-  end
-
-  defp collect(_prev, _current, _next, acc, _issue_meta, _maximum_allowed_quotes), do: acc
-=======
-  defp walk(
-         {maybe_sigil, meta, [str | rest_ast]} = ast,
-         ctx
-       ) do
-    line_no = meta[:line]
-
-    cond do
-      sigil?(maybe_sigil) ->
-        {rest_ast, ctx}
-
-      is_binary(str) ->
-        maximum_allowed_quotes = ctx.params.maximum_allowed_quotes
-
-        issue =
-          if too_many_quotes?(str, maximum_allowed_quotes) do
-            issue_for(ctx, line_no, str, maximum_allowed_quotes)
-          end
-
-        {
-          rest_ast,
-          put_issue(ctx, issue)
-        }
-
-      true ->
-        {ast, ctx}
-    end
-  end
-
-  defp walk(ast, ctx) do
-    {ast, ctx}
-  end
-
-  defp sigil?(maybe_sigil) when is_atom(maybe_sigil) do
-    maybe_sigil
-    |> Atom.to_string()
-    |> String.starts_with?("sigil_")
-  end
-
-  defp sigil?(_), do: false
->>>>>>> 959a00b8
+  defp collect(_prev, _current, _next, ctx), do: ctx
 
   defp too_many_quotes?(string, limit) do
     too_many_quotes?(string, 0, limit)
@@ -139,11 +83,11 @@
     false
   end
 
-  defp issue_for(ctx, line_no, trigger, maximum_allowed_quotes) do
+  defp issue_for(ctx, line_no, trigger) do
     format_issue(
       ctx,
       message:
-        "More than #{maximum_allowed_quotes} quotes found inside string literal, consider using a sigil instead.",
+        "More than #{ctx.params.maximum_allowed_quotes} quotes found inside string literal, consider using a sigil instead.",
       trigger: trigger,
       line_no: line_no
     )
