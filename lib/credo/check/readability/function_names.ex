defmodule Credo.Check.Readability.FunctionNames do
  use Credo.Check,
    id: "EX3004",
    base_priority: :high,
    param_defaults: [
      allow_acronyms: false
    ],
    explanations: [
      check: """
      Function, macro, and guard names are always written in snake_case in Elixir.

          # snake_case

          def handle_incoming_message(message) do
          end

          # not snake_case

          def handleIncomingMessage(message) do
          end

      Like all `Readability` issues, this one is not a technical concern.
      But you can improve the odds of others reading and liking your code by making
      it easier to follow.
      """,
      params: [
        allow_acronyms: "Allows acronyms like HTTP or OTP in function names."
      ]
    ]

  alias Credo.Code.Name

  @def_ops [:def, :defp, :defmacro, :defmacrop, :defguard, :defguardp]
  @all_sigil_chars ~w(a A b B c C d D e E f F g G h H i I j J k K l L m M n N o O p P q Q r R s S t T u U v V w W x X y Y z Z)
  @all_sigil_atoms Enum.map(@all_sigil_chars, &:"sigil_#{&1}")

  # all non-special-form operators
  @all_nonspecial_operators ~W(! && ++ -- .. <> =~ @ |> || != !== * + - / ** < <= == === > >= ||| &&& <<< >>> <<~ ~>> <~ ~> <~> <|> ^^^ ~~~ +++ ---)a

  @doc false
  @impl true
  def run(%SourceFile{} = source_file, params \\ []) do
    ctx = Context.build(source_file, params, __MODULE__, %{issues: %{}})
    result = Credo.Code.prewalk(source_file, &walk/2, ctx)

    Map.values(result.issues)
  end

  # Ignore sigil definitions
  for sigil <- @all_sigil_atoms do
    defp walk({op, _meta, [{unquote(sigil), _sigil_meta, _args} | _tail]} = ast, ctx)
         when op in [:def, :defp, :defmacro, :defmacrop] do
      {ast, ctx}
    end

    defp walk(
           {op, _op_meta,
            [{:when, _when_meta, [{unquote(sigil), _sigil_meta, _args} | _tail]}, _block]} = ast,
           ctx
         )
         when op in [:def, :defp, :defmacro, :defmacrop] do
      {ast, ctx}
    end
  end

  # NOTE: see above for how we want to avoid `sigil_X` definitions
  for op <- @def_ops do
    # Ignore variables named e.g. `defp`
    defp walk({unquote(op), _meta, nil} = ast, ctx) do
      {ast, ctx}
    end

    # ignore non-special-form (overridable) operators
    defp walk({unquote(op), _meta, [{operator, _at_meta, _args} | _tail]} = ast, ctx)
         when operator in @all_nonspecial_operators do
      {ast, ctx}
    end

    # ignore non-special-form (overridable) operators
    defp walk(
           {unquote(op), _meta,
            [
              {:when, _,
               [
                 {operator, _, _} | _
               ]}
              | _
            ]} = ast,
           ctx
         )
         when operator in @all_nonspecial_operators do
      {ast, ctx}
    end

    defp walk(
           {unquote(op), _meta, [{:when, _when_meta, [{name, meta, args} | _guard]} | _]} = ast,
           ctx
         ) do
      {ast, process_call(name, args, meta, ctx)}
    end

    defp walk({unquote(op), _meta, [{name, meta, args} | _]} = ast, ctx) when is_atom(name) do
      {ast, process_call(name, args, meta, ctx)}
    end

    defp walk({unquote(op), _meta, _} = ast, ctx) do
      {ast, ctx}
    end
  end

  defp walk(ast, ctx) do
    {ast, ctx}
  end

  defp process_call({:unquote, _, _}, _args, _meta, ctx) do
    ctx
  end

  defp process_call(
         "sigil_" <> sigil_letters = name,
         args,
         meta,
<<<<<<< HEAD
         ctx
=======
         issues,
         issue_meta,
         allow_acronyms?
>>>>>>> 0de9c308
       ) do
    cond do
      # multi-letter sigil
      String.match?(sigil_letters, ~r/^[A-Z]+$/) ->
        issues

<<<<<<< HEAD
    if multi_letter_sigil? do
      ctx
    else
      add_issue_with_signature(ctx, name, args, issue_for(ctx, meta[:line], name))
=======
      Name.snake_case?(name, allow_acronyms?) ->
        issues

      true ->
        issue = issue_for(issue_meta, meta[:line], name)
        arity = length(args || [])

        add_issue(issues, name, arity, issue)
>>>>>>> 0de9c308
    end
  end

  defp process_call("" <> name, args, meta, ctx) do
    if Name.snake_case?(name, ctx.params.allow_acronyms) do
      ctx
    else
      add_issue_with_signature(ctx, name, args, issue_for(ctx, meta[:line], name))
    end
  end

  defp process_call(name, args, meta, ctx) do
    name |> to_string |> process_call(args, meta, ctx)
  end

  defp issue_for(ctx, line_no, trigger) do
    format_issue(
      ctx,
      message: "Function/macro/guard names should be written in snake_case.",
      trigger: trigger,
      line_no: line_no
    )
  end

  def add_issue_with_signature(ctx, name, args, issue) do
    key = "#{name}/#{Enum.count(List.wrap(args))}"

    %{ctx | issues: Map.put(ctx.issues, key, issue)}
  end
end<|MERGE_RESOLUTION|>--- conflicted
+++ resolved
@@ -120,34 +120,20 @@
          "sigil_" <> sigil_letters = name,
          args,
          meta,
-<<<<<<< HEAD
          ctx
-=======
-         issues,
-         issue_meta,
-         allow_acronyms?
->>>>>>> 0de9c308
        ) do
     cond do
       # multi-letter sigil
       String.match?(sigil_letters, ~r/^[A-Z]+$/) ->
-        issues
+        ctx
 
-<<<<<<< HEAD
-    if multi_letter_sigil? do
-      ctx
-    else
-      add_issue_with_signature(ctx, name, args, issue_for(ctx, meta[:line], name))
-=======
-      Name.snake_case?(name, allow_acronyms?) ->
-        issues
+      Name.snake_case?(name, ctx.params.allow_acronyms) ->
+        ctx
 
       true ->
-        issue = issue_for(issue_meta, meta[:line], name)
-        arity = length(args || [])
+        issue = issue_for(ctx, meta[:line], name)
 
-        add_issue(issues, name, arity, issue)
->>>>>>> 0de9c308
+        add_issue_with_signature(ctx, name, args, issue)
     end
   end
 
