--- conflicted
+++ resolved
@@ -50,14 +50,23 @@
   @doc false
   @impl true
   def run(%SourceFile{} = source_file, params) do
-<<<<<<< HEAD
     ctx = Context.build(source_file, params, __MODULE__)
+    ctx = %{ctx | params: %{ignore: Enum.map(ctx.params.ignore, &Credo.Code.Name.full/1)}}
     result = Credo.Code.prewalk(source_file, &walk/2, ctx)
     result.issues
   end
 
-  defp walk({:alias, _, [{:__MODULE__, _, nil}, [as: {_, meta, _}]]}, ctx) do
-    {nil, put_issue(ctx, issue_for(ctx, meta))}
+  defp walk(
+         {:alias, _, [{_, _, _} = name, [as: {_, meta, _}]]},
+         %{params: %{ignore: ignore}} = ctx
+       ) do
+    fullname = Credo.Code.Name.full(name)
+
+    if Enum.member?(ignore, fullname) do
+      {nil, ctx}
+    else
+      {nil, put_issue(ctx, issue_for(ctx, meta))}
+    end
   end
 
   defp walk({:alias, _, [{_, _, _}, [as: {_, meta, _}]]}, ctx) do
@@ -67,45 +76,6 @@
   defp walk(ast, ctx) do
     {ast, ctx}
   end
-=======
-    ignore = Params.get(params, :ignore, __MODULE__)
-
-    source_file
-    |> Credo.Code.prewalk(&traverse(&1, &2, IssueMeta.for(source_file, params), ignore))
-    |> Enum.reverse()
-  end
-
-  defp traverse(ast, issues, issue_meta, ignore),
-    do: {ast, add_issue(issues, issue(ast, issue_meta, ignore))}
-
-  defp add_issue(issues, nil), do: issues
-  defp add_issue(issues, issue), do: [issue | issues]
-
-  defp issue({:alias, _, [{:__MODULE__, _, nil}, [as: {_, meta, _}]]}, issue_meta, ignore) do
-    line = meta[:line]
-    {Credo.IssueMeta, source_file, _check_params} = issue_meta
-    {_def, module_name} = Check.scope_for(source_file, line: line)
-    module = Module.concat([module_name])
-
-    if :__MODULE__ not in ignore and module not in ignore do
-      issue_for(issue_meta, line, inspect(:__MODULE__))
-    else
-      nil
-    end
-  end
-
-  defp issue({:alias, _, [{_, _, original}, [as: {_, meta, _}]]}, issue_meta, ignore) do
-    module = Module.concat(original)
-
-    if module not in ignore do
-      issue_for(issue_meta, meta[:line], inspect(module))
-    else
-      nil
-    end
-  end
-
-  defp issue(_ast, _issue_meta, _ignore), do: nil
->>>>>>> 942669ec
 
   defp issue_for(ctx, meta) do
     format_issue(
