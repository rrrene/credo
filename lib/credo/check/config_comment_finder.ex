--- conflicted
+++ resolved
@@ -27,7 +27,6 @@
   def find_and_set_in_source_file(_), do: nil
 
   defp find_config_comments(source_file) do
-<<<<<<< HEAD
     {_ast, comments} = SourceFile.ast_with_comments(source_file)
 
     Enum.reduce(comments, [], &find_config_comment/2)
@@ -43,26 +42,5 @@
       [_, instruction, param_string] ->
         memo ++ [ConfigComment.new(instruction, param_string, line_no)]
     end
-=======
-    source = SourceFile.source(source_file)
-
-    if source =~ config_comment_format() do
-      case Code.string_to_quoted_with_comments(source) do
-        {:ok, _ast, comments} -> extract_config_comments(comments)
-        {:error, _} -> []
-      end
-    else
-      []
-    end
-  end
-
-  defp extract_config_comments(comments) do
-    Enum.flat_map(comments, fn %{text: text, line: line_no} ->
-      case Regex.run(config_comment_format(), text) do
-        nil -> []
-        [_, instruction, param_string] -> [ConfigComment.new(instruction, param_string, line_no)]
-      end
-    end)
->>>>>>> 959a00b8
   end
 end