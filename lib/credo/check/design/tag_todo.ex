--- conflicted
+++ resolved
@@ -34,30 +34,17 @@
     ctx = Context.build(source_file, params, __MODULE__)
 
     source_file
-<<<<<<< HEAD
-    |> TagHelper.find_tags(@tag_name, include_doc?)
-    |> Enum.map(&issue_for(issue_meta, &1))
-  end
-
-  defp issue_for(issue_meta, {{line_no, column}, _line, trigger}) do
-=======
-    |> TagHelper.tags(@tag_name, ctx.params.include_doc)
+    |> TagHelper.find_tags(@tag_name, ctx.params.include_doc)
     |> Enum.map(&issue_for(ctx, &1))
   end
 
-  defp issue_for(ctx, {line_no, _line, trigger}) do
->>>>>>> 959a00b8
+  defp issue_for(ctx, {{line_no, column}, _line, trigger}) do
     format_issue(
       ctx,
       message: "Found a #{@tag_name} tag in a comment: #{trigger}",
-<<<<<<< HEAD
       line_no: line_no,
       column: column,
       trigger: trigger
-=======
-      trigger: trigger,
-      line_no: line_no
->>>>>>> 959a00b8
     )
   end
 end