--- conflicted
+++ resolved
@@ -29,19 +29,11 @@
   defp enable_disabled_checks_if_applicable(exec) do
     enable_disabled_checks_regexes = to_match_regexes(exec.enable_disabled_checks)
 
-<<<<<<< HEAD
-    checks =
-      Enum.map(exec.checks, fn
-        {check, false} ->
-          if matches?(to_string(check), enable_disabled_checks_regexes) do
-            {check, []}
-=======
     enable_disabled_checks =
       Enum.map(exec.checks.disabled, fn
         {check, params} ->
           if matches?(to_string(check), enable_disabled_checks_regexes) do
             {check, params}
->>>>>>> e0d84ba9
           else
             {check, false}
           end
