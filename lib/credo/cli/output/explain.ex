defmodule Credo.CLI.Output.Explain do
  alias Credo.Code.Scope
  alias Credo.CLI.Filter
  alias Credo.CLI.Output
  alias Credo.CLI.Output.UI
  alias Credo.SourceFile
  alias Credo.Issue

  @indent 8

  @doc "Called before the analysis is run."
  def print_before_info(source_files, _config) do
    UI.puts
    case Enum.count(source_files) do
      0 -> UI.puts "No files found!"
      1 -> UI.puts "Checking 1 source file ..."
      count -> UI.puts "Checking #{count} source files ..."
    end
  end

  @doc "Called after the analysis has run."
  def print_after_info(source_file, config, line_no, column) do
    term_width = Output.term_columns

    print_issues(source_file, config, term_width, line_no, column)
  end

  defp print_issues(nil, _config, _term_width, _line_no, _column) do
    nil
  end

  defp print_issues(%SourceFile{issues: issues, filename: filename} = source_file, config, term_width, line_no, column) do
    issues
    |> Filter.important(config)
    |> Filter.valid_issues(config)
    |> Enum.sort_by(&(&1.line_no))
    |> filter_issues(line_no, column)
    |> print_issues(filename, source_file, config, term_width, line_no, column)
  end

  defp print_issues([], _filename, _source_file, _config, _term_width, _line_no, _column) do
    nil
  end

  defp print_issues(issues, _filename, source_file, _config, term_width, _line_no, _column) do
    first_issue = issues |> List.first
    scope_name = Scope.mod_name(first_issue.scope)
    color = Output.check_color(first_issue)

    UI.puts

    [
      :bright, "#{color}_background" |> String.to_atom, color, " ",
        Output.foreground_color(color), :normal,
      " #{scope_name}" |> String.ljust(term_width - 1),
    ]
    |> UI.puts

    UI.edge(color)
    |> UI.puts

    issues
    |> Enum.each(&print_issue(&1, source_file, term_width))
  end

  defp filter_issues(issues, line_no, column) do
    if line_no, do: issues = issues |> Enum.filter(&(&1.line_no == line_no |> String.to_integer))
    if column, do: issues = issues |> Enum.filter(&(&1.column == column |> String.to_integer))
    issues
  end

  defp print_issue(%Issue{check: check, message: message, filename: filename, priority: priority} = issue, source_file, term_width) do
    pos =
      pos_string(issue.line_no, issue.column)

    outer_color = Output.check_color(issue)
    inner_color = Output.check_color(issue)
    message_color  = inner_color
    filename_color = :default_color
    tag_style = if outer_color == inner_color, do: :faint, else: :bright

    [
      UI.edge(outer_color),
        inner_color,
        tag_style,
         "  ",
        Output.check_tag(check.category),
        :reset, " Category: #{check.category} "
    ]
    |> UI.puts

    [
      UI.edge(outer_color),
        inner_color,
        tag_style,
        "   ",
        priority |> Output.priority_arrow,
        :reset, "  Priority: #{Output.priority_name(priority)} "
    ]
    |> UI.puts

    outer_color
    |> UI.edge
    |> UI.puts

    [
      UI.edge(outer_color),
        inner_color,
        tag_style,
        "    ",
        :normal, message_color, "  ", message,
    ]
    |> UI.puts

    [
      UI.edge(outer_color, @indent),
        filename_color, :faint, filename |> to_string,
        :default_color, :faint, pos,
        :faint, " (#{issue.scope})"
    ]
    |> UI.puts

    if issue.line_no do
<<<<<<< HEAD
      {_, line} = Enum.at(source_file.lines, issue.line_no-1)
=======
      {_, line} = Enum.at(source_file.lines, issue.line_no - 1)
>>>>>>> d553dd39

      UI.edge([outer_color, :faint])
      |> UI.puts

      [
        UI.edge([outer_color, :faint]), :reset, :color239,
          String.duplicate(" ", @indent-5), "__ CODE IN QUESTION"
      ]
      |> UI.puts

      UI.edge([outer_color, :faint])
      |> UI.puts

<<<<<<< HEAD
      print_source_line(source_file, issue.line_no, term_width, outer_color)
=======
      [
        UI.edge([outer_color, :faint]), :reset, :cyan, :bright,
          String.duplicate(" ", @indent-2),
          UI.trim_to_length(line, term_width - @indent)
      ]
      |> UI.puts
>>>>>>> d553dd39

      if issue.column do
        offset = String.length(line) - String.length(String.strip(line))
        x = max(issue.column - offset - 1, 0) # column is one-based
        w =
          case issue.trigger do
            nil -> 1
            atom -> atom |> to_string |> String.length
          end

        [
          UI.edge([outer_color, :faint], @indent),
            inner_color, String.duplicate(" ", x),
            :faint, String.duplicate("^", w)
        ]
        |> UI.puts
      end
    end

    UI.edge([outer_color, :faint], @indent)
    |> UI.puts

    [
      UI.edge([outer_color, :faint]), :reset, :color239,
        String.duplicate(" ", @indent-5), "__ WHY IT MATTERS"
    ]
    |> UI.puts

    UI.edge([outer_color, :faint])
    |> UI.puts

    (issue.check.explanation || "TODO: Insert explanation")
    |> String.strip
    |> String.split("\n")
    |> Enum.flat_map(&format_explanation(&1, outer_color))
    |> Enum.slice(0..-2)
    |> UI.puts

    UI.edge([outer_color, :faint])
    |> UI.puts

    issue.check.explanation_for_params
    |> print_params_explanation(outer_color)

    UI.edge([outer_color, :faint])
    |> UI.puts
  end

  defp print_source_line(source_file, line_no, term_width, outer_color) do
    {_, line} = Enum.at(source_file.lines, line_no-1)

    displayed_line = String.strip(line)
    if String.length(displayed_line) > term_width do
      ellipsis = " ..."
      displayed_line = String.slice(displayed_line, 0, term_width-@indent-String.length(ellipsis)) <> ellipsis
    end

    line_no_str =
      "#{line_no} "
      |> String.rjust(@indent-2)

    [
      UI.edge([outer_color, :faint]), :reset,
        :faint, line_no_str, :reset,
        :cyan, :bright, displayed_line
    ]
    |> UI.puts
  end

  def format_explanation(line, outer_color) do
    [
      UI.edge([outer_color, :faint], @indent),
      :reset, line |> format_explanation_text,
      "\n"
    ]
  end
  def format_explanation_text("    " <> line) do
    [:yellow, :faint, "    ", line]
  end
  def format_explanation_text(line) do
    # TODO: format things in backticks in help texts
    #case Regex.run(~r/(\`[a-zA-Z_\.]+\`)/, line) do
    #  v ->
    #    # IO.inspect(v)
        [:reset, line]
    #end
  end

  defp pos_string(nil, nil), do: ""
  defp pos_string(line_no, nil), do: ":#{line_no}"
  defp pos_string(line_no, column), do: ":#{line_no}:#{column}"

  def print_params_explanation(nil, _), do: nil
  def print_params_explanation(keywords, outer_color) do
    [
      UI.edge([outer_color, :faint]), :reset, :color239,
        String.duplicate(" ", @indent-5), "__ CONFIGURATION OPTIONS"
    ]
    |> UI.puts

    UI.edge([outer_color, :faint])
    |> UI.puts

    keywords
    |> Enum.each(fn({param, text}) ->
        [
          UI.edge([outer_color, :faint]), :reset,
            String.duplicate(" ", @indent-2),
            :cyan, "#{param}:" |> String.ljust(20),
            :reset, text
        ]
        |> UI.puts
      end)
  end

end<|MERGE_RESOLUTION|>--- conflicted
+++ resolved
@@ -121,11 +121,7 @@
     |> UI.puts
 
     if issue.line_no do
-<<<<<<< HEAD
-      {_, line} = Enum.at(source_file.lines, issue.line_no-1)
-=======
       {_, line} = Enum.at(source_file.lines, issue.line_no - 1)
->>>>>>> d553dd39
 
       UI.edge([outer_color, :faint])
       |> UI.puts
@@ -139,16 +135,7 @@
       UI.edge([outer_color, :faint])
       |> UI.puts
 
-<<<<<<< HEAD
       print_source_line(source_file, issue.line_no, term_width, outer_color)
-=======
-      [
-        UI.edge([outer_color, :faint]), :reset, :cyan, :bright,
-          String.duplicate(" ", @indent-2),
-          UI.trim_to_length(line, term_width - @indent)
-      ]
-      |> UI.puts
->>>>>>> d553dd39
 
       if issue.column do
         offset = String.length(line) - String.length(String.strip(line))
@@ -198,22 +185,16 @@
   end
 
   defp print_source_line(source_file, line_no, term_width, outer_color) do
-    {_, line} = Enum.at(source_file.lines, line_no-1)
-
-    displayed_line = String.strip(line)
-    if String.length(displayed_line) > term_width do
-      ellipsis = " ..."
-      displayed_line = String.slice(displayed_line, 0, term_width-@indent-String.length(ellipsis)) <> ellipsis
-    end
+    {_, line} = Enum.at(source_file.lines, line_no - 1)
 
     line_no_str =
       "#{line_no} "
-      |> String.rjust(@indent-2)
+      |> String.rjust(@indent - 2)
 
     [
       UI.edge([outer_color, :faint]), :reset,
         :faint, line_no_str, :reset,
-        :cyan, :bright, displayed_line
+        :cyan, :bright, UI.trim_to_length(line, term_width - @indent)
     ]
     |> UI.puts
   end
