--- conflicted
+++ resolved
@@ -104,25 +104,15 @@
   end
 
   defp string_to_quoted(source, filename) do
-<<<<<<< HEAD
     Code.string_to_quoted(source, string_to_quoted_opts(filename))
   end
 
   defp string_to_quoted_opts(filename) do
-    [file: filename, line: 1, columns: true, emit_warnings: false]
+    [file: filename, line: 1, columns: true, emit_warnings: false, token_metadata: true]
   end
 
   defp string_to_quoted_with_comments(source, filename) do
     Code.string_to_quoted_with_comments(source, string_to_quoted_opts(filename))
-=======
-    Code.string_to_quoted(source,
-      line: 1,
-      columns: true,
-      file: filename,
-      emit_warnings: false,
-      token_metadata: true
-    )
->>>>>>> 959a00b8
   end
 
   defp issue_for({line_no, error_message, _}, filename) do
