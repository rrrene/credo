defmodule Credo.Test.Assertions do
  @moduledoc false

  import ExUnit.Assertions

  def assert_trigger(issue, trigger)

  def assert_trigger([issue], trigger), do: [assert_trigger(issue, trigger)]

  def assert_trigger(issue, trigger) do
    assert trigger == issue.trigger

    issue
  end

  def refute_issues(issues) do
    assert [] == issues,
           "There should be no issues, got #{Enum.count(issues)}:\n\n#{to_inspected(issues)}"

    issues
  end

  def assert_issue(issues, callback \\ nil) do
    refute Enum.empty?(issues), "There should be one issue, got none."

    assert Enum.count(issues) == 1,
           "There should be only 1 issue, got #{Enum.count(issues)}:\n\n#{to_inspected(issues)}"

    if callback do
      issues |> List.first() |> callback.()
    end

    issues
  end

  def assert_issues(issues, callback \\ nil) do
    assert Enum.count(issues) > 0, "There should be multiple issues, got none."

    assert Enum.count(issues) > 1,
           "There should be more than one issue, got:\n\n#{to_inspected(issues)}"

    if callback, do: callback.(issues)

    issues
  end

  def to_inspected(value) when is_list(value) do
    value |> Enum.map(&to_inspected/1) |> Enum.join("\n")
  end

  def to_inspected(%Credo.Issue{} = issue) do
    inspected =
      issue
      |> Inspect.Algebra.to_doc(%Inspect.Opts{})
      |> Inspect.Algebra.format(50)
      |> Enum.join("")

<<<<<<< HEAD
    """
    #{inspected}

    #{Credo.Test.Case.get_issue_inline(issue)}
    """
=======
    if Credo.Test.Case.test_source_files?() do
      """
      #{inspected}

      #{Credo.Test.Case.get_issue_inline(issue)}
      """
    else
      inspected
    end
>>>>>>> f731459d
  end
end<|MERGE_RESOLUTION|>--- conflicted
+++ resolved
@@ -55,13 +55,6 @@
       |> Inspect.Algebra.format(50)
       |> Enum.join("")
 
-<<<<<<< HEAD
-    """
-    #{inspected}
-
-    #{Credo.Test.Case.get_issue_inline(issue)}
-    """
-=======
     if Credo.Test.Case.test_source_files?() do
       """
       #{inspected}
@@ -71,6 +64,5 @@
     else
       inspected
     end
->>>>>>> f731459d
   end
 end