defmodule Credo.ConfigBuilder do
  alias Credo.CLI.Filename
  alias Credo.CLI.Options
  alias Credo.ConfigFile
  alias Credo.Execution

  def parse(exec) do
    options = exec.cli_options

    case get_config_file(options) do
      {:ok, config_file} ->
        exec
        |> add_config_file_to_exec(config_file)
        |> add_strict_to_exec(config_file, options)
        |> add_switches_to_exec(options.switches)

      {:error, _} = error ->
        error
    end
  end

  defp get_config_file(%Options{} = options) do
    config_name = options.switches[:config_name]
    config_file = options.switches[:config_file]
    dir = Filename.remove_line_no_and_column(options.path)

    if is_binary(config_file) do
      ConfigFile.read_from_file_path(dir, config_file, config_name)
    else
      ConfigFile.read_or_default(dir, config_name)
    end
  end

  defp add_config_file_to_exec(exec, %ConfigFile{} = config_file) do
    %Execution{
      exec
      | files: config_file.files,
        color: config_file.color,
        checks: config_file.checks,
        requires: config_file.requires,
        check_for_updates: config_file.check_for_updates
    }
  end

  defp add_strict_to_exec(exec, %ConfigFile{} = config_file, options) do
    %Execution{
      exec
      | strict: strict_via_args_or_config_file?(options.args, config_file)
    }
  end

  defp strict_via_args_or_config_file?([], config_file) do
    config_file.strict
  end

  defp strict_via_args_or_config_file?([potential_path | _], config_file) do
    user_expecting_explain_command? = Filename.contains_line_no?(potential_path)

    user_expecting_explain_command? || config_file.strict
  end

  defp add_switches_to_exec(%Execution{} = exec, switches) do
    exec
    |> add_switch_all(switches)
    |> add_switch_color(switches)
    |> add_switch_debug(switches)
    |> add_switch_strict(switches)
    |> add_switch_crash_on_error(switches)
    |> add_switch_mute_exit_status(switches)
    |> add_switch_format(switches)
    |> add_switch_help(switches)
    |> add_switch_ignore(switches)
    |> add_switch_min_priority(switches)
    |> add_switch_only(switches)
    |> add_switch_read_from_stdin(switches)
    |> add_switch_verbose(switches)
    |> add_switch_version(switches)
    |> add_switch_included(switches)
    |> add_switch_excluded(switches)
  end

  defp add_switch_all(exec, %{all: true}) do
    %Execution{exec | all: true}
  end

  defp add_switch_all(exec, _), do: exec

  defp add_switch_color(exec, %{color: color}) do
    %Execution{exec | color: color}
  end

  defp add_switch_color(exec, _), do: exec

  defp add_switch_debug(exec, %{debug: debug}) do
    %Execution{exec | debug: debug}
  end

  defp add_switch_debug(exec, _), do: exec

  defp add_switch_strict(exec, %{all_priorities: true}) do
    add_switch_strict(exec, %{strict: true})
  end

  defp add_switch_strict(exec, %{strict: true}) do
    new_config = %Execution{exec | strict: true}

    Execution.set_strict(new_config)
  end

  defp add_switch_strict(exec, %{strict: false}) do
    new_config = %Execution{exec | strict: false}

    Execution.set_strict(new_config)
  end

  defp add_switch_strict(exec, _), do: Execution.set_strict(exec)

  defp add_switch_help(exec, %{help: true}) do
    %Execution{exec | help: true}
  end

  defp add_switch_help(exec, _), do: exec

  defp add_switch_verbose(exec, %{verbose: true}) do
    %Execution{exec | verbose: true}
  end

  defp add_switch_verbose(exec, _), do: exec

  defp add_switch_crash_on_error(exec, %{crash_on_error: true}) do
    %Execution{exec | crash_on_error: true}
  end

  defp add_switch_crash_on_error(exec, _), do: exec

  defp add_switch_mute_exit_status(exec, %{mute_exit_status: true}) do
    %Execution{exec | mute_exit_status: true}
  end

  defp add_switch_mute_exit_status(exec, _), do: exec

  defp add_switch_read_from_stdin(exec, %{read_from_stdin: true}) do
    %Execution{exec | read_from_stdin: true}
  end

  defp add_switch_read_from_stdin(exec, _), do: exec

  defp add_switch_version(exec, %{version: true}) do
    %Execution{exec | version: true}
  end

  defp add_switch_version(exec, _), do: exec

  defp add_switch_format(exec, %{format: format}) do
    %Execution{exec | format: format}
  end

  defp add_switch_format(exec, _), do: exec

  defp add_switch_min_priority(exec, %{min_priority: min_priority}) do
    %Execution{exec | min_priority: min_priority}
  end

  defp add_switch_min_priority(exec, _), do: exec

  # exclude/ignore certain checks
  defp add_switch_only(exec, %{only: only}) do
    add_switch_only(exec, %{checks: only})
  end

  defp add_switch_only(exec, %{checks: check_pattern}) do
    new_config = %Execution{
      exec
      | strict: true,
        only_checks: String.split(check_pattern, ",")
    }

    Execution.set_strict(new_config)
  end

  defp add_switch_only(exec, _), do: exec

  # exclude/ignore certain checks
  defp add_switch_ignore(exec, %{ignore: ignore}) do
    add_switch_ignore(exec, %{ignore_checks: ignore})
  end

  defp add_switch_ignore(exec, %{ignore_checks: ignore_pattern}) do
    %Execution{exec | ignore_checks: String.split(ignore_pattern, ",")}
  end

  defp add_switch_ignore(exec, _), do: exec
<<<<<<< HEAD

  # DEPRECATED command line switches
  defp add_switch_deprecated_switches(exec, %{one_line: true}) do
    UI.puts([
      :yellow,
      "[DEPRECATED] ",
      :faint,
      "--one-line is deprecated in favor of --format=oneline"
    ])

    %Execution{exec | format: "oneline"}
  end

  defp add_switch_deprecated_switches(exec, _), do: exec

  defp add_switch_included(exec, %{include: include}) do
    %Execution{exec | files: %{exec.files | included: List.wrap(include)}}
  end

  defp add_switch_included(exec, _), do: exec

  defp add_switch_excluded(exec, %{exclude: exclude}) do
    %Execution{exec | files: %{exec.files | excluded: List.wrap(exclude)}}
  end

  defp add_switch_excluded(exec, _), do: exec
=======
>>>>>>> cc905537
end<|MERGE_RESOLUTION|>--- conflicted
+++ resolved
@@ -190,21 +190,6 @@
   end
 
   defp add_switch_ignore(exec, _), do: exec
-<<<<<<< HEAD
-
-  # DEPRECATED command line switches
-  defp add_switch_deprecated_switches(exec, %{one_line: true}) do
-    UI.puts([
-      :yellow,
-      "[DEPRECATED] ",
-      :faint,
-      "--one-line is deprecated in favor of --format=oneline"
-    ])
-
-    %Execution{exec | format: "oneline"}
-  end
-
-  defp add_switch_deprecated_switches(exec, _), do: exec
 
   defp add_switch_included(exec, %{include: include}) do
     %Execution{exec | files: %{exec.files | included: List.wrap(include)}}
@@ -217,6 +202,4 @@
   end
 
   defp add_switch_excluded(exec, _), do: exec
-=======
->>>>>>> cc905537
 end