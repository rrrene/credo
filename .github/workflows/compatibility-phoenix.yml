--- conflicted
+++ resolved
@@ -13,30 +13,16 @@
       fail-fast: false
       matrix:
         repo_url: ["https://github.com/phoenixframework/phoenix.git"]
-<<<<<<< HEAD
-        repo_branch: ["v1.7", "main"]
-        otp: [24.3, 25.3, 26.2]
-        elixir: [1.15.7, 1.16.2, 1.17.3, 1.18.3]
-=======
         repo_branch: ["v1.6", "main"]
         otp: [25.3, 26.2, 27.3]
         elixir: [1.15.7, 1.16.2, 1.17.3, 1.18.4, 1.19.4]
->>>>>>> 959a00b8
         exclude:
           - elixir: 1.15.7
             otp: 27.3
           - elixir: 1.16.2
-<<<<<<< HEAD
-            otp: 24.3
-          - elixir: 1.17.3
-            otp: 24.3
-          - elixir: 1.18.3
-            otp: 24.3
-=======
             otp: 27.3
           - elixir: 1.19.4
             otp: 25.3
->>>>>>> 959a00b8
     steps:
       - uses: actions/checkout@v4
       - uses: erlef/setup-beam@v1
@@ -55,29 +41,15 @@
     name: "[${{matrix.otp}}/${{matrix.elixir}}] new Phoenix app analysed by Credo [OTP/Elixir]"
     strategy:
       matrix:
-<<<<<<< HEAD
-        otp: [24.3, 25.3, 26.2]
-        # phx_new depends on newer versions of Elixir than Credo
-        elixir: [1.14.5, 1.15.7, 1.16.2, 1.17.3, 1.18.3]
-=======
         otp: [25.3, 26.2, 27.3]
         elixir: [1.15.7, 1.16.2, 1.17.3, 1.18.4, 1.19.4]
->>>>>>> 959a00b8
         exclude:
           - elixir: 1.15.7
             otp: 27.3
           - elixir: 1.16.2
-<<<<<<< HEAD
-            otp: 24.3
-          - elixir: 1.17.3
-            otp: 24.3
-          - elixir: 1.18.3
-            otp: 24.3
-=======
             otp: 27.3
           - elixir: 1.19.4
             otp: 25.3
->>>>>>> 959a00b8
     steps:
       - uses: actions/checkout@v4
       - uses: erlef/setup-beam@v1
