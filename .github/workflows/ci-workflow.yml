--- conflicted
+++ resolved
@@ -15,17 +15,11 @@
     strategy:
       fail-fast: false
       matrix:
-<<<<<<< HEAD
-        otp: [24.3, 25.3, 26.2]
-        elixir: [1.15.7, 1.16.2, 1.17.3, 1.18.3]
-        exclude:
-=======
         otp: [25.3, 26.2, 27.3, 28.1]
         elixir: [1.15.7, 1.16.2, 1.17.3, 1.18.4, 1.19.4]
         exclude:
           - elixir: 1.15.7
             otp: 27.3
->>>>>>> 959a00b8
           - elixir: 1.15.7
             otp: 28.1
           - elixir: 1.16.2
@@ -33,17 +27,11 @@
           - elixir: 1.16.2
             otp: 28.1
           - elixir: 1.17.3
-<<<<<<< HEAD
-            otp: 24.3
-          - elixir: 1.18.3
-            otp: 24.3
-=======
             otp: 28.1
           - elixir: 1.18.4
             otp: 28.1
           - elixir: 1.19.4
             otp: 25.3
->>>>>>> 959a00b8
 
     steps:
       - uses: actions/checkout@v4
