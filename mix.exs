defmodule Credo.Mixfile do
  use Mix.Project

  @version "1.3.0-rc3"

  def project do
    [
      app: :credo,
<<<<<<< HEAD
      version: @version,
=======
      version: "1.3.1",
>>>>>>> 205f43ba
      elixir: ">= 1.5.0",
      escript: [main_module: Credo.CLI],
      build_embedded: Mix.env() == :prod,
      start_permanent: Mix.env() == :prod,
      deps: deps(),
      test_coverage: [tool: Coverex.Task],
      name: "Credo",
      description: "A static code analysis tool with a focus on code consistency and teaching.",
      package: package(),
      source_url: "https://github.com/rrrene/credo",
      # The main page in the docs
      docs: docs()
    ]
  end

  defp docs do
    [
      source_ref: "v#{@version}",
      main: "overview",
      logo: "assets/logo.png",
      extra_section: "GUIDES",
      assets: "guides/assets",
      formatters: ["html"],
      groups_for_modules: groups_for_modules(),
      extras: extras(),
      groups_for_extras: groups_for_extras()
    ]
  end

  defp extras do
    [
      "guides/introduction/overview.md",
      "guides/introduction/installation.md",
      "guides/introduction/basic_usage.md",
      "guides/introduction/exit_statuses.md",
      "guides/introduction/mix_tasks.md",

      # Plugins

      "guides/custom_checks/adding_checks.md",
      "guides/custom_checks/testing.md",

      # Configuration

      "guides/configuration/config_file.md",
      "guides/configuration/cli_switches.md",
      "guides/configuration/config_comments.md",

      # Plugins

      "guides/plugins/plugins.md"
    ]
  end

  defp groups_for_extras do
    [
      Introduction: ~r/guides\/introduction\/.?/,
      Configuration: ~r/guides\/configuration\//,
      "Custom Checks": ~r/guides\/custom_checks\//,
      Plugins: ~r/guides\/plugins\//
    ]
  end

  defp groups_for_modules do
    # Ungrouped Modules:

    []
  end

  defp package do
    [
      files: [
        ".credo.exs",
        ".template.check.ex",
        ".template.debug.html",
        "lib",
        "LICENSE",
        "mix.exs",
        "README.md"
      ],
      maintainers: ["René Föhring"],
      licenses: ["MIT"],
      links: %{
        "GitHub" => "https://github.com/rrrene/credo",
        "Changelog" => "https://github.com/rrrene/credo/blob/master/CHANGELOG.md"
      }
    ]
  end

  def application do
    [mod: {Credo.Application, []}, applications: [:bunt, :logger, :inets]]
  end

  defp deps do
    [
      {:bunt, "~> 0.2.0"},
      {:jason, "~> 1.0"},
      {:ex_doc, "~> 0.16", only: :dev, runtime: false},
      {:inch_ex, "~> 0.1", only: [:dev, :test], runtime: false}
    ]
  end
end<|MERGE_RESOLUTION|>--- conflicted
+++ resolved
@@ -1,16 +1,12 @@
 defmodule Credo.Mixfile do
   use Mix.Project
 
-  @version "1.3.0-rc3"
+  @version "1.3.1"
 
   def project do
     [
       app: :credo,
-<<<<<<< HEAD
       version: @version,
-=======
-      version: "1.3.1",
->>>>>>> 205f43ba
       elixir: ">= 1.5.0",
       escript: [main_module: Credo.CLI],
       build_embedded: Mix.env() == :prod,
